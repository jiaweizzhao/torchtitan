--- conflicted
+++ resolved
@@ -19,13 +19,8 @@
 [model]
 name = "llama"
 flavor = "debugmodel"
-<<<<<<< HEAD
 norm_type = "rmsnorm" # layernorm / np_layernorm / rmsnorm / fused_rmsnorm
-tokenizer_path = "./torchtrain/datasets/tokenizer/tokenizer.model"
-=======
-norm_type = "fused_rmsnorm"  # layernorm / np_layernorm / rmsnorm / fused_rmsnorm
 tokenizer_path = "./torchtitan/datasets/tokenizer/tokenizer.model"
->>>>>>> 75c89a96
 
 [optimizer]
 name = "AdamW"
@@ -45,7 +40,7 @@
 dataset = "c4_mini"  # supported datasets: c4_mini (45K), c4 (177M)
 
 [checkpoint]
-enable_checkpoint = false
+enable_checkpoint = true
 folder = "checkpoint"
 interval_type = "steps"
 interval = 5
