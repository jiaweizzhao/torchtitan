--- conflicted
+++ resolved
@@ -77,10 +77,16 @@
             )
         apply_compile(model)
 
-    if parallel_dims.dp_enabled:
+    if parallel_dims.dp_enabled or parallel_dims.cp_enabled:
         if parallel_dims.dp_type == "fsdp":
-            dp_mesh = world_mesh["dp"] if world_mesh.ndim > 1 else world_mesh
-            assert dp_mesh.mesh_dim_names == ("dp",), dp_mesh.mesh_dim_names
+            if parallel_dims.cp_enabled:
+                # Temporary solution to enable FSDP + CP
+                if parallel_dims.dp_enabled:
+                    dp_mesh = world_mesh["dp", "cp"]._flatten()
+                else:
+                    dp_mesh = world_mesh["cp"]
+            else:
+                dp_mesh = world_mesh["dp"]
 
             apply_fsdp(
                 model,
@@ -291,22 +297,6 @@
     logger.info("Compiling each TransformerBlock with torch.compile")
 
 
-def apply_cp(model, world_mesh, parallel_dims, job_config: JobConfig):
-    """
-    Apply context parallelism to the model. This is an experimental feature.
-    """
-    if parallel_dims.pp_enabled:
-        raise NotImplementedError("CP + PP is not supported yet.")
-    cp_mesh = world_mesh["cp"]
-    callers = []
-    for layer_id, transformer_block in model.layers.items():
-        callers.append(transformer_block.attention)
-    enable_context_parallel(seq_dim=2, callers=callers, device_mesh=cp_mesh)
-    logger.info("Applied CP to the model")
-
-    return model
-
-
 def apply_fsdp(
     model: nn.Module,
     dp_mesh: DeviceMesh,
@@ -318,24 +308,7 @@
     """
     Apply data parallelism to the model. FSDP2 is used here.
     """
-<<<<<<< HEAD
-
-    if parallel_dims.cp_enabled:
-        # Temporary solution to enable FSDP + CP
-        if parallel_dims.dp_enabled:
-            dp_mesh = world_mesh["dp", "cp"]._flatten()
-        else:
-            dp_mesh = world_mesh["cp"]
-    else:
-        dp_mesh = world_mesh["dp"]
-
-    mp_policy = MixedPrecisionPolicy(
-        param_dtype=TORCH_DTYPE_MAP[job_config.training.mixed_precision_param],
-        reduce_dtype=TORCH_DTYPE_MAP[job_config.training.mixed_precision_reduce],
-    )
-=======
     mp_policy = MixedPrecisionPolicy(param_dtype=param_dtype, reduce_dtype=reduce_dtype)
->>>>>>> a052d6d7
     fsdp_config = {"mesh": dp_mesh, "mp_policy": mp_policy}
 
     # TODO: remove this check once PyTorch 2.5 is released. We can safely assume
@@ -377,46 +350,6 @@
         else:
             torch._dynamo.config.optimize_ddp = "ddp_optimizer"
 
-<<<<<<< HEAD
-    model = replicate(model, device_mesh=world_mesh, bucket_cap_mb=100)
-
-    logger.info("Applied DDP to the model")
-    return model
-
-
-def parallelize_llama(
-    model: nn.Module,
-    world_mesh: DeviceMesh,
-    parallel_dims: "ParallelDims",
-    job_config: JobConfig,
-):
-    """
-    Apply tensor parallelism, activation checkpointing, torch.compile, and data
-    parallelism to the model.
-
-    NOTE: The passed-in model preferably should be on meta device. Otherwise,
-    the model must fit on GPU or CPU memory.
-    """
-
-    if parallel_dims.tp_enabled:
-        model = apply_tp(model, world_mesh, parallel_dims, job_config)
-
-    if job_config.activation_checkpoint.mode != "none":
-        model = apply_ac(model, job_config)
-
-    if job_config.training.compile:
-        model = apply_compile(model, job_config)
-
-    if parallel_dims.cp_enabled:
-        model = apply_cp(model, world_mesh, parallel_dims, job_config)
-
-    if parallel_dims.dp_enabled or parallel_dims.cp_enabled:
-        if parallel_dims.dp_type == "fsdp":
-            model = apply_fsdp(model, world_mesh, parallel_dims, job_config)
-        else:
-            model = apply_ddp(model, world_mesh, parallel_dims, job_config)
-=======
     replicate(model, device_mesh=dp_mesh, bucket_cap_mb=100)
->>>>>>> a052d6d7
 
     logger.info("Applied DDP to the model")