# Copyright (c) Meta Platforms, Inc. and affiliates.
# This software may be used and distributed according to the terms of the Llama 2 Community License Agreement.

import contextlib
import gc
import os

from dataclasses import dataclass, field
from datetime import timedelta
from io import BytesIO
from timeit import default_timer as timer
from typing import Any, Dict, List

import numpy as np

import torch
import torch.nn.functional as F
from pippy.PipelineSchedule import PipelineScheduleGPipe
from pippy.PipelineStage import PipelineStage
from torch.distributed.elastic.multiprocessing.errors import record
from torch.distributed.tensor.parallel import loss_parallel

from torchtrain.checkpoint import CheckpointManager, IntervalType
from torchtrain.config_manager import JobConfig
from torchtrain.datasets import create_tokenizer, dataloader_fn
from torchtrain.float8_linear import build_fp8_linear
from torchtrain.logging_utils import init_logger, logger
from torchtrain.lr_scheduling import get_lr_scheduler
from torchtrain.metrics import build_gpu_memory_monitor, build_metric_logger
from torchtrain.models import model_name_to_cls, model_name_to_tokenizer, models_config
from torchtrain.parallelisms import models_parallelize_fns, ParallelDims
from torchtrain.profiling import maybe_run_profiler
from torchtrain.utils import (
    Color,
    dist_max,
    dist_mean,
    get_num_flop_per_token,
    get_num_params,
    get_peak_flops,
    init_distributed,
    set_pg_timeouts,
)

_is_local_logging = True
if "SLURM_JOB_ID" in os.environ:
    _is_local_logging = False


@dataclass
class TrainState:
    step: int = 0
    global_avg_losses: List[float] = field(default_factory=list)
    global_max_losses: List[float] = field(default_factory=list)
    log_steps: List[int] = field(default_factory=list)

    def state_dict(self) -> Dict[str, Any]:
        # Only checkpoint global_avg_losses and global_max_losses per log frequency
        # to avoid sync overhead in every iteration.
        global_avg_losses_bytes = BytesIO()
        torch.save(self.global_avg_losses, global_avg_losses_bytes)
        global_max_losses_bytes = BytesIO()
        torch.save(self.global_max_losses, global_max_losses_bytes)
        log_steps_bytes = BytesIO()
        torch.save(self.log_steps, log_steps_bytes)
        return {
            "step": torch.tensor(self.step, dtype=torch.int32),
            "global_avg_losses": global_avg_losses_bytes,
            "global_max_losses": global_max_losses_bytes,
            "log_steps": log_steps_bytes,
        }

    def load_state_dict(self, state_dict) -> None:
        self.step = state_dict["step"].item()
        state_dict["global_avg_losses"].seek(0)
        self.global_avg_losses = torch.load(
            state_dict["global_avg_losses"], weights_only=False
        )
        state_dict["global_max_losses"].seek(0)
        self.global_max_losses = torch.load(
            state_dict["global_max_losses"], weights_only=False
        )
        state_dict["log_steps"].seek(0)
        self.log_steps = torch.load(state_dict["log_steps"], weights_only=False)


def build_optimizer(model, job_config: JobConfig):
    # build optimizer
    name = job_config.optimizer.name
    lr = job_config.optimizer.lr
    if name == "Adam":
        # TODO: make the optimizer options configurable by toml/cmd args
        optimizer = torch.optim.Adam(
            model.parameters(), lr=lr, betas=(0.9, 0.95), weight_decay=0.1, foreach=True
        )
    elif name == "AdamW":
        optimizer = torch.optim.AdamW(
            model.parameters(), lr=lr, betas=(0.9, 0.95), weight_decay=0.1, foreach=True
        )
    else:
        raise NotImplementedError(f"Optimizer {name} not added.")

    return optimizer


# Enable debug tracing on failure: https://pytorch.org/docs/stable/elastic/errors.html
@record
def main(job_config: JobConfig):
    init_logger()
    logger.info(f"Starting job: {job_config.job.description}")

    # take control of garbage collection to avoid stragglers
    _gc_freq = job_config.training.gc_freq
    gc.disable()
    gc.collect(1)

    # init world mesh
    world_size = int(os.environ["WORLD_SIZE"])
    parallel_dims = ParallelDims(
        dp=job_config.training.data_parallel_degree,
        tp=job_config.training.tensor_parallel_degree,
        pp=job_config.training.pipeline_parallel_degree,
        world_size=world_size,
        enable_loss_parallel=job_config.training.enable_loss_parallel,
    )
    device = torch.device(f"cuda:{int(os.environ['LOCAL_RANK'])}")
    # torch.cuda.set_device(int(os.environ["LOCAL_RANK"]))
    torch.cuda.set_device(device)
    init_distributed(job_config)

    world_mesh = parallel_dims.build_mesh(device_type="cuda")

    model_name = job_config.model.name

    # build tokenizer
    tokenizer_type = model_name_to_tokenizer[model_name]
    tokenizer = create_tokenizer(tokenizer_type, job_config.model.tokenizer_path)

    # build dataloader
    build_dataloader_fn = dataloader_fn[job_config.training.dataset]
    if parallel_dims.dp_enabled:
        dp_mesh = world_mesh["dp"]
        dp_degree = dp_mesh.size()
        dp_rank = dp_mesh.get_local_rank()
    else:
        dp_degree, dp_rank = 1, 0

    if parallel_dims.pp_enabled:
        pp_mesh = world_mesh["pp"]
        pp_degree = pp_mesh.size()
        pp_rank = pp_mesh.get_local_rank()
    else:
        pp_degree, pp_rank = 1, 0

    data_loader = build_dataloader_fn(
        job_config.training.dataset,
        job_config.training.dataset_path,
        tokenizer,
        job_config.training.batch_size,
        job_config.training.seq_len,
        dp_degree,
        dp_rank,
    )

    # loss fn can be shared by pipeline-parallel or non-pp execution
    def loss_fn(pred, labels):
        with (
            loss_parallel()
            if parallel_dims.loss_parallel_enabled
            else contextlib.nullcontext()
        ):
            return F.cross_entropy(pred.flatten(0, 1), labels.flatten(0, 1))

    # build model (using meta init)
    model_cls = model_name_to_cls[model_name]
    model_config = models_config[model_name][job_config.model.flavor]
    model_config.vocab_size = tokenizer.n_words

    with torch.device("meta"):
        logger.info(
            f"Building {model_name} {job_config.model.flavor} with {model_config}"
        )
        model = model_cls.from_model_args(model_config)

    # apply fp8 linear module swap
    if job_config.training.fp8_linear:
        build_fp8_linear(model, job_config)

    # log model size
    model_param_count = get_num_params(model)
    num_flop_per_token = get_num_flop_per_token(
        model_param_count, model_config, job_config.training.seq_len
    )
    if _is_local_logging:
        logger.info(
            f"{Color.blue}Model {model_name} {job_config.model.flavor} "
            f"{Color.red}size: {model_param_count:,} total parameters{Color.reset}"
        )
    else:
        logger.info(
            f"{model_name} {job_config.model.flavor} size: {model_param_count:,} total parameters"
        )

    # initialize GPU memory monitor before applying parallelisms to the model
    gpu_memory_monitor = build_gpu_memory_monitor()
    # obtain the peak flops of bf16 type for MFU calculation
    gpu_peak_flops = get_peak_flops(gpu_memory_monitor.device_name)

    # apply PT-D parallelisms and activation checkpointing
    model = models_parallelize_fns[model_name](
        model, world_mesh, parallel_dims, job_config
    )
    if parallel_dims.pp_enabled:
        pipe_meta = model
        model = pipe_meta.get_stage_module(pp_rank)

<<<<<<< HEAD
    # build grad scaler which is effective only when mixed precision training
    # is enabled with fp16 param dtype under FSDP
    scaler = build_grad_scaler(model)

    def loss_fn(pred, labels):
        with (
            loss_parallel()
            if parallel_dims.loss_parallel_enabled
            else contextlib.nullcontext()
        ):
            loss = F.cross_entropy(pred.flatten(0, 1), labels.flatten(0, 1))

            # backward on scaled loss to create scaled gradients
            scaler.scale(loss)
        return loss

    # TODO(whc) everything below needs to become a function that can be applied to each 'virtual stage' of PP, if
    # there are virtual stages
    if parallel_dims.pp_enabled:
        stage = PipelineStage(
            pipe=pipe_meta,
            stage_index=pp_rank,
            device=device,
            group=pp_mesh.get_group(),
        )
        pp_schedule = PipelineScheduleGPipe(
            stage,
            n_microbatches=parallel_dims.pp,
            loss_fn=loss_fn,
        )
        model.to_empty(device="cuda")
    else:
        # if PP is enabled, we can't use init_weights. instead, we have to rely on offline creating an initial checkpoint
        # and loading it to get initialization values.  This is becuase the init_weights functions are written assuming
        # the whole model (all its weights, or FQNs) exist on one rank.  In PP, the init_weights on stage1 might crash
        # becuase it can't find "embedding" layer, for example.

        # allocate sharded model on GPU and initialize weights via DTensor
        model.to_empty(device="cuda")
        model.init_weights()

    # build optimizer after applying parallelisms to the model
    optimizer = build_optimizer(model, job_config)
    scheduler = get_lr_scheduler(optimizer, job_config)
=======
>>>>>>> 0d255cf4
    metric_logger = build_metric_logger(job_config)

    # torch.compile model for improved performance
    if job_config.training.compile:
        if (
            job_config.activation_checkpoint.mode == "selective"
            and job_config.activation_checkpoint.selective_ac_option == "op"
        ):
            torch._dynamo.config._experimental_support_context_fn_in_torch_utils_checkpoint = (
                True
            )
        logger.info("Compiling model with torch.compile")
        model = torch.compile(model)

    train_state = TrainState()

    # train loop
    model.train()

    checkpoint = CheckpointManager(
        model=model,
        optimizer=optimizer,
        states={"train_state": train_state},
        folder=job_config.checkpoint.folder,
        interval_type=(
            IntervalType.SECONDS
            if job_config.checkpoint.interval_type == "seconds"
            else IntervalType.STEPS
        ),
        interval=job_config.checkpoint.interval,
    )
    checkpoint.load()

    # plot losses loaded from checkpoint (if any) to TensorBoard
    # NOTE: Loss info after the last log step before checkpoint saving will not be ploted.
    #       This can be avoided by setting checkpoint.interval to be a multiple of metrics.log_freq
    if train_state.step > 0:
        for idx, step in enumerate(train_state.log_steps):
            metrics = {
                "loss_metrics/global_avg_loss": train_state.global_avg_losses[idx],
                "loss_metrics/global_max_loss": train_state.global_max_losses[idx],
            }
            metric_logger.log(metrics, step=step)

    data_iterator = iter(data_loader)

    with maybe_run_profiler(job_config) as torch_profiler:
        checkpoint.reset()

        # variables used to keep info for metrics logging
        losses_since_last_log: List[float] = []
        ntokens_since_last_log = 0
        data_loading_times: List[float] = []
        time_last_log = timer()

        while train_state.step < job_config.training.steps:
            train_state.step += 1
            if train_state.step > 1 and train_state.step % _gc_freq == 0:
                gc.collect(1)

            # get batch
            data_load_start = timer()
            batch = next(data_iterator)
            input_ids, labels = batch
            ntokens_since_last_log += labels.numel()
            data_loading_times.append(timer() - data_load_start)

            input_ids = input_ids.cuda()
            labels = labels.cuda()
            optimizer.zero_grad()

<<<<<<< HEAD
            if parallel_dims.pp_enabled:
                # pipeline F/Loss/B
                is_last_stage = pp_mesh.get_local_rank() == pp_mesh.size() - 1

                if pp_mesh.get_local_rank() == 0:
                    pp_schedule.step(input_ids)
                elif is_last_stage:
                    losses = []
                    pp_schedule.step(target=labels, losses=losses)
                else:
                    schedule.step()

                # accumulate losses across pipeline microbatches
                current_loss = (
                    torch.mean(torch.stack(losses)).item() if is_last_stage else -1.0
                )
            else:
                # non-pipeline F/Loss/B
                pred = model(input_ids)

                loss = loss_fn(pred, labels)
                loss.backward()

                current_loss = loss.item()

            # clip gradients (after unscaling gradients of the optimizer's params)
            scaler.unscale_(optimizer)
=======
            # forward / backward
            pred = model(input_ids)
            loss = loss_fn(pred, labels)
            loss.backward()

            # clip gradients
>>>>>>> 0d255cf4
            torch.nn.utils.clip_grad_norm_(
                model.parameters(), job_config.training.max_norm, foreach=True
            )

            # optimizer step
            optimizer.step()
            scheduler.step()

<<<<<<< HEAD
            # updates the scale for next iteration
            scaler.update()

=======
            current_loss = loss.item()
>>>>>>> 0d255cf4
            losses_since_last_log.append(current_loss)

            # log metrics
            if (
                train_state.step == 1
                or train_state.step % job_config.metrics.log_freq == 0
            ):
                avg_loss, max_loss = (
                    np.mean(losses_since_last_log),
                    np.max(losses_since_last_log),
                )
                if parallel_dims.dp_enabled:
                    global_avg_loss, global_max_loss = (
                        dist_mean(avg_loss, dp_mesh).item(),
                        dist_max(max_loss, dp_mesh).item(),
                    )
                else:
                    global_avg_loss, global_max_loss = avg_loss, max_loss

                train_state.log_steps.append(train_state.step)
                train_state.global_avg_losses.append(global_avg_loss)
                train_state.global_max_losses.append(global_max_loss)

                time_delta = timer() - time_last_log

                # tokens per second, abbr. as wps by convention
                wps = ntokens_since_last_log / (
                    time_delta * parallel_dims.model_parallel_size
                )
                # model FLOPS utilization
                # For its definition and calculation, please refer to the PaLM paper:
                # https://arxiv.org/abs/2204.02311
                mfu = 100 * num_flop_per_token * wps / gpu_peak_flops

                time_end_to_end = time_delta / job_config.metrics.log_freq
                time_data_loading = np.mean(data_loading_times)
                time_data_loading_pct = 100 * np.sum(data_loading_times) / time_delta

                gpu_mem_stats = gpu_memory_monitor.get_peak_stats()

                metrics = {
                    "loss_metrics/global_avg_loss": global_avg_loss,
                    "loss_metrics/global_max_loss": global_max_loss,
                    "wps": wps,
                    "mfu(%)": mfu,
                    "time_metrics/end_to_end(s)": time_end_to_end,
                    "time_metrics/data_loading(s)": time_data_loading,
                    "time_metrics/data_loading(%)": time_data_loading_pct,
                    "memory/max_active(GiB)": gpu_mem_stats.max_active_gib,
                    "memory/max_active(%)": gpu_mem_stats.max_active_pct,
                    "memory/max_reserved(GiB)": gpu_mem_stats.max_reserved_gib,
                    "memory/max_reserved(%)": gpu_mem_stats.max_reserved_pct,
                    "memory/num_alloc_retries": gpu_mem_stats.num_alloc_retries,
                    "memory/num_ooms": gpu_mem_stats.num_ooms,
                }
                metric_logger.log(metrics, step=train_state.step)

                if _is_local_logging:
                    logger.info(
                        f"{Color.cyan}step: {train_state.step:2}  "
                        f"{Color.green}loss: {global_avg_loss:7.4f}  "
                        f"{Color.yellow}memory: {gpu_mem_stats.max_reserved_gib:5.2f}GiB"
                        f"({gpu_mem_stats.max_reserved_pct:.2f}%)  "
                        f"{Color.blue}wps: {round(wps):,}  "
                        f"{Color.magenta}mfu: {mfu:.2f}%{Color.reset}"
                    )
                else:
                    logger.info(
                        f"step: {train_state.step:2}  "
                        f"loss: {global_avg_loss:7.4f}  "
                        f"memory: {gpu_mem_stats.max_reserved_gib:5.2f}GiB"
                        f"({gpu_mem_stats.max_reserved_pct:.2f}%)  "
                        f"wps: {round(wps):,}  "
                        f"mfu: {mfu:.2f}%"
                    )

                losses_since_last_log.clear()
                ntokens_since_last_log = 0
                data_loading_times.clear()
                time_last_log = timer()
                gpu_memory_monitor.reset_peak_stats()

            checkpoint.save(
                train_state.step, force=(train_state.step == job_config.training.steps)
            )

            # signals the profiler that the next profiling step has started
            if torch_profiler:
                torch_profiler.step()

            # Reduce timeout after first train step for faster signal (assumes lazy init, compile are finished)
            if train_state.step == 1:
                set_pg_timeouts(
                    timeout=timedelta(seconds=job_config.comm.train_timeout_seconds),
                    world_mesh=world_mesh,
                )

    metric_logger.close()


if __name__ == "__main__":
    config = JobConfig()
    config.parse_args()
    main(config)<|MERGE_RESOLUTION|>--- conflicted
+++ resolved
@@ -213,22 +213,7 @@
         pipe_meta = model
         model = pipe_meta.get_stage_module(pp_rank)
 
-<<<<<<< HEAD
-    # build grad scaler which is effective only when mixed precision training
-    # is enabled with fp16 param dtype under FSDP
-    scaler = build_grad_scaler(model)
-
-    def loss_fn(pred, labels):
-        with (
-            loss_parallel()
-            if parallel_dims.loss_parallel_enabled
-            else contextlib.nullcontext()
-        ):
-            loss = F.cross_entropy(pred.flatten(0, 1), labels.flatten(0, 1))
-
-            # backward on scaled loss to create scaled gradients
-            scaler.scale(loss)
-        return loss
+    model.to_empty(device="cuda")
 
     # TODO(whc) everything below needs to become a function that can be applied to each 'virtual stage' of PP, if
     # there are virtual stages
@@ -244,7 +229,6 @@
             n_microbatches=parallel_dims.pp,
             loss_fn=loss_fn,
         )
-        model.to_empty(device="cuda")
     else:
         # if PP is enabled, we can't use init_weights. instead, we have to rely on offline creating an initial checkpoint
         # and loading it to get initialization values.  This is becuase the init_weights functions are written assuming
@@ -252,14 +236,11 @@
         # becuase it can't find "embedding" layer, for example.
 
         # allocate sharded model on GPU and initialize weights via DTensor
-        model.to_empty(device="cuda")
         model.init_weights()
 
     # build optimizer after applying parallelisms to the model
     optimizer = build_optimizer(model, job_config)
     scheduler = get_lr_scheduler(optimizer, job_config)
-=======
->>>>>>> 0d255cf4
     metric_logger = build_metric_logger(job_config)
 
     # torch.compile model for improved performance
@@ -331,9 +312,8 @@
             labels = labels.cuda()
             optimizer.zero_grad()
 
-<<<<<<< HEAD
             if parallel_dims.pp_enabled:
-                # pipeline F/Loss/B
+                # pipeline parallel forward / backward inside step() call
                 is_last_stage = pp_mesh.get_local_rank() == pp_mesh.size() - 1
 
                 if pp_mesh.get_local_rank() == 0:
@@ -349,24 +329,13 @@
                     torch.mean(torch.stack(losses)).item() if is_last_stage else -1.0
                 )
             else:
-                # non-pipeline F/Loss/B
+                # forward / backward
                 pred = model(input_ids)
-
                 loss = loss_fn(pred, labels)
                 loss.backward()
-
                 current_loss = loss.item()
 
-            # clip gradients (after unscaling gradients of the optimizer's params)
-            scaler.unscale_(optimizer)
-=======
-            # forward / backward
-            pred = model(input_ids)
-            loss = loss_fn(pred, labels)
-            loss.backward()
-
             # clip gradients
->>>>>>> 0d255cf4
             torch.nn.utils.clip_grad_norm_(
                 model.parameters(), job_config.training.max_norm, foreach=True
             )
@@ -375,13 +344,6 @@
             optimizer.step()
             scheduler.step()
 
-<<<<<<< HEAD
-            # updates the scale for next iteration
-            scaler.update()
-
-=======
-            current_loss = loss.item()
->>>>>>> 0d255cf4
             losses_since_last_log.append(current_loss)
 
             # log metrics
