# Copyright (c) Meta Platforms, Inc. and affiliates.
# All rights reserved.
#
# This source code is licensed under the BSD-style license found in the
# LICENSE file in the root directory of this source tree.

import contextlib
import os
import time
from datetime import timedelta
<<<<<<< HEAD
from functools import partial
from io import BytesIO
from timeit import default_timer as timer
from typing import Any, Callable, Dict, List, Optional

import numpy as np

import torch
import torch.nn.functional as F
from torch.distributed import destroy_process_group
from torch.distributed._tensor.experimental.attention import context_parallel_buffers
from torch.distributed.checkpoint.stateful import Stateful
from torch.distributed.elastic.multiprocessing.errors import record
from torch.distributed.tensor.parallel import loss_parallel
from torch.distributed.device_mesh import DeviceMesh
=======

import torch
from torch.distributed.elastic.multiprocessing.errors import record
from torch.fx import GraphModule
>>>>>>> a052d6d7

from torchtitan import utils
from torchtitan.checkpoint import CheckpointManager, TrainState
from torchtitan.config_manager import JobConfig
from torchtitan.datasets import build_hf_data_loader, build_tokenizer
from torchtitan.float8 import Float8Handler
from torchtitan.logging import init_logger, logger
from torchtitan.metrics import build_gpu_memory_monitor, build_metric_logger
from torchtitan.models import model_name_to_cls, model_name_to_tokenizer, models_config
from torchtitan.optimizer import build_lr_schedulers, build_optimizers
from torchtitan.parallelisms import (
    models_parallelize_fns,
    models_pipelining_fns,
    ParallelDims,
)
from torchtitan.profiling import maybe_enable_memory_snapshot, maybe_enable_profiling


def get_train_context(
    enable_loss_parallel: bool,
    enable_compiled_autograd: bool,
    cp_mesh: Optional[DeviceMesh],
):
    if cp_mesh is not None:
        context_parallel_ctx = partial(context_parallel_buffers, mesh=cp_mesh)
    else:
        context_parallel_ctx = partial(context_parallel_buffers, mesh=None)

    @contextlib.contextmanager
    def context(
        cp_buffers: List[torch.Tensor],
        cp_seq_dims: List[int],
        cp_restore_funcs: List[Optional[Callable]],
    ):
        with contextlib.ExitStack() as stack:
            if enable_loss_parallel:
<<<<<<< HEAD
                stack.enter_context(loss_parallel())

=======
                stack.enter_context(torch.distributed.tensor.parallel.loss_parallel())
>>>>>>> a052d6d7
            if enable_compiled_autograd:
                stack.enter_context(
                    torch._dynamo.utils.maybe_enable_compiled_autograd(True)
                )
<<<<<<< HEAD

            buffers = stack.enter_context(
                context_parallel_ctx(
                    buffers=cp_buffers,
                    seq_dims=cp_seq_dims,
                    restore_funcs=cp_restore_funcs,
                )
            )

            yield buffers
=======
            yield
>>>>>>> a052d6d7

    return context


# Enable debug tracing on failure: https://pytorch.org/docs/stable/elastic/errors.html
@record
def main(job_config: JobConfig):
    init_logger()
    logger.info(f"Starting job: {job_config.job.description}")

    # used for colorful printing
    color = utils.Color if job_config.metrics.enable_color_printing else utils.NoColor

    # take control of garbage collection to avoid stragglers
    gc_handler = utils.GarbageCollection(gc_freq=job_config.training.gc_freq)

    # init distributed
    world_size = int(os.environ["WORLD_SIZE"])
    parallel_dims = ParallelDims(
        dp=job_config.training.data_parallel_degree,
        cp=job_config.experimental.context_parallel_degree,
        tp=job_config.training.tensor_parallel_degree,
        pp=job_config.experimental.pipeline_parallel_degree,
        world_size=world_size,
        enable_loss_parallel=job_config.training.enable_loss_parallel,
        dp_type=job_config.training.data_parallel_type,
    )
    device = torch.device(f"cuda:{int(os.environ['LOCAL_RANK'])}")
    torch.cuda.set_device(device)
    utils.init_distributed(job_config)
    # initialize GPU memory monitor and get peak flops for MFU calculation
    gpu_memory_monitor = build_gpu_memory_monitor()
    gpu_peak_flops = utils.get_peak_flops(gpu_memory_monitor.device_name)

    # build meshes
    world_mesh = parallel_dims.build_mesh(device_type="cuda")
    if parallel_dims.dp_enabled:
        dp_mesh = world_mesh["dp"]
        dp_degree, dp_rank = dp_mesh.size(), dp_mesh.get_local_rank()
    else:
        dp_degree, dp_rank = 1, 0

    if parallel_dims.pp_enabled:
        pp_mesh = world_mesh["pp"]

    model_name = job_config.model.name

    # build tokenizer
    tokenizer_type = model_name_to_tokenizer[model_name]
    tokenizer = build_tokenizer(tokenizer_type, job_config.model.tokenizer_path)

    # build dataloader
    data_loader = build_hf_data_loader(
        job_config.training.dataset,
        job_config.training.dataset_path,
        tokenizer,
        job_config.training.batch_size,
        job_config.training.seq_len,
        dp_degree,
        dp_rank,
    )

<<<<<<< HEAD
    train_context = get_train_context(
        parallel_dims.loss_parallel_enabled,
        job_config.experimental.enable_compiled_autograd,
        world_mesh["cp"] if parallel_dims.cp_enabled else None,
    )

    # loss fn can be shared by pipeline-parallel or non-pp execution
    def loss_fn(pred, labels):
        return F.cross_entropy(pred.flatten(0, 1), labels.flatten(0, 1))

=======
>>>>>>> a052d6d7
    # build model (using meta init)
    model_cls = model_name_to_cls[model_name]
    model_config = models_config[model_name][job_config.model.flavor]
    # set the model configs from training inputs:
    # 1. norm type to decide which norm layer to use
    # 2. vocab size from tokenizer
    # 3. max_seq_len base on inputs
    model_config.norm_type = job_config.model.norm_type
    model_config.vocab_size = tokenizer.n_words
    model_config.max_seq_len = job_config.training.seq_len

    logger.info(f"Building {model_name} {job_config.model.flavor} with {model_config}")
    with torch.device("meta"):
        model = model_cls.from_model_args(model_config)

    # a no-op hander if float8 is not enabled
    float8_handler = Float8Handler(job_config, parallel_dims)
    # swap to Float8Linear based on float8 configs
    float8_handler.convert_to_float8_training(model)

    # log model size
    model_param_count = utils.get_num_params(model)
    num_flop_per_token = utils.get_num_flop_per_token(
        utils.get_num_params(model, exclude_embedding=True),
        model_config,
        job_config.training.seq_len,
    )
    logger.info(
        f"{color.blue}Model {model_name} {job_config.model.flavor} "
        f"{color.red}size: {model_param_count:,} total parameters{color.reset}"
    )

    # loss function to be shared by Pipeline Parallel and SPMD training
    def loss_fn(pred, labels):
        return torch.nn.functional.cross_entropy(
            pred.flatten(0, 1), labels.flatten(0, 1)
        )

    # apply parallelisms and initialization
    if parallel_dims.pp_enabled:
        # apply PT-D Pipeline Parallel
        pp_schedule, model_parts = models_pipelining_fns[model_name](
            model, pp_mesh, parallel_dims, job_config, device, model_config, loss_fn
        )

        # For PP with looped schedules, each item in model_parts is one stage-model-chunk.
        # We need to iterate through model_parts to apply SPMD parallelisms, compilation,
        # optimizer, and checkpointing
        for m in model_parts:
            # apply SPMD-style PT-D techniques
            models_parallelize_fns[model_name](m, world_mesh, parallel_dims, job_config)
            m.to_empty(device="cuda")
    else:
        # apply PT-D Tensor Parallel, activation checkpointing, torch.compile, Data Parallel
        models_parallelize_fns[model_name](model, world_mesh, parallel_dims, job_config)

        # move sharded model to CPU/GPU and initialize weights via DTensor
        init_device = "cpu" if job_config.checkpoint.create_seed_checkpoint else "cuda"
        model.to_empty(device=init_device)
        model_parts = [model]

    for mod in model_parts:
        # skip traced modules since we do not define init_weights in the traced module
        if isinstance(mod, GraphModule):
            continue
        mod.init_weights()
        mod.train()

    gpu_mem_stats = gpu_memory_monitor.get_peak_stats()
    logger.info(
        f"GPU memory usage for model: "
        f"{gpu_mem_stats.max_reserved_gib:.2f}GiB"
        f"({gpu_mem_stats.max_reserved_pct:.2f}%)"
    )

    # build optimizer after applying parallelisms to the model
    optimizers = build_optimizers(model_parts, job_config)
    lr_schedulers = build_lr_schedulers(optimizers.optimizers, job_config)

    train_state = TrainState()

    # load initial checkpoint
    checkpoint = CheckpointManager(
        dataloader=data_loader,
        model_parts=model_parts,
        optimizers=optimizers.optimizers,
        lr_schedulers=lr_schedulers.schedulers,
        states={"train_state": train_state},
        job_config=job_config,
    )

    if job_config.checkpoint.create_seed_checkpoint:
        assert (
            world_size == 1
        ), "Must create seed-checkpoint using one gpu, to disable sharding"
        checkpoint.save(curr_step=0, force=True)
        logger.info("Created seed checkpoint")
        return

    checkpoint_loaded = checkpoint.load()

    if parallel_dims.pp_enabled and not checkpoint_loaded:
        if job_config.experimental.pipeline_parallel_split_mode == "tracer":
            raise RuntimeError(
                "Pipeline parallelism with tracer mode is not supported without a seed checkpoint."
            )

        # TODO: fix this by allowing each rank to set their own seed
        logger.warning(
            "Pipeline Parallelism is being used without a seed checkpoint. "
            "All the substages will be initialized with random weights with same RNG state which can affect convergence."
        )

    metric_logger = build_metric_logger(job_config, parallel_dims)

    # plot losses loaded from checkpoint (if any) to TensorBoard
    # NOTE: Loss info after the last log step before checkpoint saving will not be ploted.
    #       This can be avoided by setting checkpoint.interval to be a multiple of metrics.log_freq
    if train_state.step > 0:
        for idx, step in enumerate(train_state.log_steps):
            metrics = {
                "loss_metrics/global_avg_loss": train_state.global_avg_losses[idx],
                "loss_metrics/global_max_loss": train_state.global_max_losses[idx],
            }
            metric_logger.log(metrics, step=step)

    data_iterator = iter(data_loader)

    train_context = get_train_context(
        parallel_dims.loss_parallel_enabled,
        job_config.experimental.enable_compiled_autograd,
    )

    # variables used to keep info for metrics logging
    losses_since_last_log = []
    ntokens_since_last_log = 0
    data_loading_times = []
    time_last_log = time.perf_counter()
    gpu_memory_monitor.reset_peak_stats()

    checkpoint.reset()

    # train loop
    logger.info(
        f"Training starts at step {train_state.step + 1}, "
        f"with local batch size {job_config.training.batch_size}, "
        f"global batch size {job_config.training.batch_size * dp_degree}, "
        f"sequence length {job_config.training.seq_len}, "
        f"total steps {job_config.training.steps} "
        f"(warmup {job_config.training.warmup_steps})"
    )
    with maybe_enable_profiling(
        job_config, global_step=train_state.step
    ) as torch_profiler, maybe_enable_memory_snapshot(
        job_config, global_step=train_state.step
    ) as memory_profiler:
        while train_state.step < job_config.training.steps:
            train_state.step += 1
            gc_handler.run(train_state.step)

            # get batch
            data_load_start = time.perf_counter()
            batch = next(data_iterator)
            input_ids, labels = batch
<<<<<<< HEAD
            ntokens_since_last_log += labels.numel() // parallel_dims.cp
            data_loading_times.append(timer() - data_load_start)
=======
            ntokens_since_last_log += labels.numel()
            data_loading_times.append(time.perf_counter() - data_load_start)
>>>>>>> a052d6d7

            optimizers.zero_grad()

<<<<<<< HEAD
            with train_context(
                cp_buffers=[input_ids, labels, model.freqs_cis],
                cp_seq_dims=[1, 1, 0],
                cp_restore_funcs=[
                    None,
                    None,
                    lambda buf, m=model: setattr(m, "freqs_cis", buf),
                ],
            ) as cp_buffers:
                input_ids = cp_buffers[0].cuda()
                labels = cp_buffers[1].cuda()
                model.freqs_cis = cp_buffers[2]

                if parallel_dims.pp_enabled:
                    # pipeline parallel forward / backward inside step() call
                    is_last_stage = pp_mesh.get_local_rank() == pp_mesh.size() - 1
=======
            if parallel_dims.pp_enabled:
                # Pipeline Parallel forward / backward inside step() call
                is_last_stage = pp_mesh.get_local_rank() == pp_mesh.size() - 1
>>>>>>> a052d6d7

                    if pp_mesh.get_local_rank() == 0:
                        pp_schedule.step(input_ids)
                    elif is_last_stage:
                        losses = []
                        pp_schedule.step(target=labels, losses=losses)
                    else:
                        pp_schedule.step()

                    loss = (
                        torch.mean(torch.stack(losses))
                        if is_last_stage
                        else torch.Tensor([-1.0])
                    )
                else:
                    # Non-PP forward / backward
                    pred = model(input_ids)
                    loss = loss_fn(pred, labels)
                    # pred.shape=(bs, seq_len, vocab_size)
                    # need to free to before bwd to avoid peaking memory
                    del pred
                    loss.backward()

            # clip gradients
            for m in model_parts:
                torch.nn.utils.clip_grad_norm_(
                    m.parameters(), job_config.training.max_norm, foreach=True
                )

            # sync float8 amaxes and scales
            float8_handler.sync_float8_amax_and_scale_history(model_parts)

            # optimizer step
            checkpoint.maybe_wait_for_staging()
            optimizers.step()
            lr_schedulers.step()

            # calculate float8 dynamic amax/scale for all-parameter for FSDP2
            # it issues a single all-reduce for all parameters at once for better performance
            float8_handler.precompute_float8_dynamic_scale_for_fsdp(model_parts)

            losses_since_last_log.append(loss)

            # log metrics
            if (
                train_state.step == 1
                or train_state.step % job_config.metrics.log_freq == 0
            ):
                losses = [loss.item() for loss in losses_since_last_log]
                avg_loss, max_loss = sum(losses) / len(losses), max(losses)
                if parallel_dims.dp_enabled:
                    global_avg_loss, global_max_loss = (
                        utils.dist_mean(avg_loss, dp_mesh),
                        utils.dist_max(max_loss, dp_mesh),
                    )
                else:
                    global_avg_loss, global_max_loss = avg_loss, max_loss

                # update train state
                train_state.log_steps.append(train_state.step)
                train_state.global_avg_losses.append(global_avg_loss)
                train_state.global_max_losses.append(global_max_loss)

                time_delta = time.perf_counter() - time_last_log

                # tokens per second, abbr. as wps by convention
                wps = ntokens_since_last_log / (
                    time_delta * parallel_dims.model_parallel_size
                )
                # model FLOPS utilization
                # For its definition and calculation, please refer to the PaLM paper:
                # https://arxiv.org/abs/2204.02311
                mfu = 100 * num_flop_per_token * wps / gpu_peak_flops

                time_end_to_end = time_delta / job_config.metrics.log_freq
                time_data_loading = sum(data_loading_times) / len(data_loading_times)
                time_data_loading_pct = 100 * sum(data_loading_times) / time_delta

                gpu_mem_stats = gpu_memory_monitor.get_peak_stats()

                metrics = {
                    "loss_metrics/global_avg_loss": global_avg_loss,
                    "loss_metrics/global_max_loss": global_max_loss,
                    "wps": wps,
                    "mfu(%)": mfu,
                    "time_metrics/end_to_end(s)": time_end_to_end,
                    "time_metrics/data_loading(s)": time_data_loading,
                    "time_metrics/data_loading(%)": time_data_loading_pct,
                    "memory/max_active(GiB)": gpu_mem_stats.max_active_gib,
                    "memory/max_active(%)": gpu_mem_stats.max_active_pct,
                    "memory/max_reserved(GiB)": gpu_mem_stats.max_reserved_gib,
                    "memory/max_reserved(%)": gpu_mem_stats.max_reserved_pct,
                    "memory/num_alloc_retries": gpu_mem_stats.num_alloc_retries,
                    "memory/num_ooms": gpu_mem_stats.num_ooms,
                }
                metric_logger.log(metrics, step=train_state.step)

                logger.info(
                    f"{color.cyan}step: {train_state.step:2}  "
                    f"{color.green}loss: {global_avg_loss:7.4f}  "
                    f"{color.yellow}memory: {gpu_mem_stats.max_reserved_gib:5.2f}GiB"
                    f"({gpu_mem_stats.max_reserved_pct:.2f}%)  "
                    f"{color.blue}wps: {round(wps):,}  "
                    f"{color.magenta}mfu: {mfu:.2f}%{color.reset}"
                )

                losses_since_last_log.clear()
                ntokens_since_last_log = 0
                data_loading_times.clear()
                time_last_log = time.perf_counter()
                gpu_memory_monitor.reset_peak_stats()

            checkpoint.save(
                train_state.step, force=(train_state.step == job_config.training.steps)
            )

            # signal the profiler that the next profiling step has started
            if torch_profiler:
                torch_profiler.step()
            if memory_profiler:
                memory_profiler.step()

            # reduce timeout after first train step for faster signal
            # (assuming lazy init and compilation are finished)
            if train_state.step == 1:
                utils.set_pg_timeouts(
                    timeout=timedelta(seconds=job_config.comm.train_timeout_seconds),
                    world_mesh=world_mesh,
                )

    if torch.distributed.get_rank() == 0:
        logger.info("Sleeping 2 seconds for other ranks to complete")
        time.sleep(2)

    metric_logger.close()
    logger.info("Training completed")


if __name__ == "__main__":
    config = JobConfig()
    config.parse_args()
    main(config)
    torch.distributed.destroy_process_group()<|MERGE_RESOLUTION|>--- conflicted
+++ resolved
@@ -8,28 +8,14 @@
 import os
 import time
 from datetime import timedelta
-<<<<<<< HEAD
+
+import torch
+from torch.distributed.device_mesh import DeviceMesh
+from typing import List, Optional, Set
 from functools import partial
-from io import BytesIO
-from timeit import default_timer as timer
-from typing import Any, Callable, Dict, List, Optional
-
-import numpy as np
-
-import torch
-import torch.nn.functional as F
-from torch.distributed import destroy_process_group
-from torch.distributed._tensor.experimental.attention import context_parallel_buffers
-from torch.distributed.checkpoint.stateful import Stateful
-from torch.distributed.elastic.multiprocessing.errors import record
-from torch.distributed.tensor.parallel import loss_parallel
-from torch.distributed.device_mesh import DeviceMesh
-=======
-
-import torch
+from torch.distributed._tensor.experimental.attention import context_parallel
 from torch.distributed.elastic.multiprocessing.errors import record
 from torch.fx import GraphModule
->>>>>>> a052d6d7
 
 from torchtitan import utils
 from torchtitan.checkpoint import CheckpointManager, TrainState
@@ -54,42 +40,34 @@
     cp_mesh: Optional[DeviceMesh],
 ):
     if cp_mesh is not None:
-        context_parallel_ctx = partial(context_parallel_buffers, mesh=cp_mesh)
+        context_parallel_ctx = partial(context_parallel, mesh=cp_mesh)
     else:
-        context_parallel_ctx = partial(context_parallel_buffers, mesh=None)
+        context_parallel_ctx = partial(context_parallel, mesh=None)
 
     @contextlib.contextmanager
     def context(
         cp_buffers: List[torch.Tensor],
         cp_seq_dims: List[int],
-        cp_restore_funcs: List[Optional[Callable]],
+        cp_no_restore_buffers: Set[torch.Tensor],
     ):
         with contextlib.ExitStack() as stack:
             if enable_loss_parallel:
-<<<<<<< HEAD
-                stack.enter_context(loss_parallel())
-
-=======
                 stack.enter_context(torch.distributed.tensor.parallel.loss_parallel())
->>>>>>> a052d6d7
+
             if enable_compiled_autograd:
                 stack.enter_context(
                     torch._dynamo.utils.maybe_enable_compiled_autograd(True)
                 )
-<<<<<<< HEAD
 
             buffers = stack.enter_context(
                 context_parallel_ctx(
                     buffers=cp_buffers,
-                    seq_dims=cp_seq_dims,
-                    restore_funcs=cp_restore_funcs,
+                    buffer_seq_dims=cp_seq_dims,
+                    no_restore_buffers=cp_no_restore_buffers,
                 )
             )
 
-            yield buffers
-=======
             yield
->>>>>>> a052d6d7
 
     return context
 
@@ -152,19 +130,6 @@
         dp_rank,
     )
 
-<<<<<<< HEAD
-    train_context = get_train_context(
-        parallel_dims.loss_parallel_enabled,
-        job_config.experimental.enable_compiled_autograd,
-        world_mesh["cp"] if parallel_dims.cp_enabled else None,
-    )
-
-    # loss fn can be shared by pipeline-parallel or non-pp execution
-    def loss_fn(pred, labels):
-        return F.cross_entropy(pred.flatten(0, 1), labels.flatten(0, 1))
-
-=======
->>>>>>> a052d6d7
     # build model (using meta init)
     model_cls = model_name_to_cls[model_name]
     model_config = models_config[model_name][job_config.model.flavor]
@@ -296,6 +261,7 @@
     train_context = get_train_context(
         parallel_dims.loss_parallel_enabled,
         job_config.experimental.enable_compiled_autograd,
+        world_mesh["cp"] if parallel_dims.cp_enabled else None,
     )
 
     # variables used to keep info for metrics logging
@@ -329,38 +295,22 @@
             data_load_start = time.perf_counter()
             batch = next(data_iterator)
             input_ids, labels = batch
-<<<<<<< HEAD
-            ntokens_since_last_log += labels.numel() // parallel_dims.cp
-            data_loading_times.append(timer() - data_load_start)
-=======
-            ntokens_since_last_log += labels.numel()
+            ntokens_since_last_log += labels.numel() // parallel_dim.cp
             data_loading_times.append(time.perf_counter() - data_load_start)
->>>>>>> a052d6d7
 
             optimizers.zero_grad()
 
-<<<<<<< HEAD
             with train_context(
                 cp_buffers=[input_ids, labels, model.freqs_cis],
                 cp_seq_dims=[1, 1, 0],
-                cp_restore_funcs=[
-                    None,
-                    None,
-                    lambda buf, m=model: setattr(m, "freqs_cis", buf),
-                ],
+                cp_no_restore_buffers={input_ids, labels},
             ) as cp_buffers:
-                input_ids = cp_buffers[0].cuda()
-                labels = cp_buffers[1].cuda()
-                model.freqs_cis = cp_buffers[2]
+                input_ids = input_ids.cuda()
+                labels = labels.cuda()
 
                 if parallel_dims.pp_enabled:
-                    # pipeline parallel forward / backward inside step() call
+                    # Pipeline Parallel forward / backward inside step() call
                     is_last_stage = pp_mesh.get_local_rank() == pp_mesh.size() - 1
-=======
-            if parallel_dims.pp_enabled:
-                # Pipeline Parallel forward / backward inside step() call
-                is_last_stage = pp_mesh.get_local_rank() == pp_mesh.size() - 1
->>>>>>> a052d6d7
 
                     if pp_mesh.get_local_rank() == 0:
                         pp_schedule.step(input_ids)
